--- conflicted
+++ resolved
@@ -28,7 +28,6 @@
 
 // ContainerEvent holds parameters for a Container Event
 type ContainerEvent struct {
-<<<<<<< HEAD
 	ContainerID, ContainerName, Image string
 	Title, Body, Cmd, ExitCode        string
 	Action                            string
@@ -42,20 +41,12 @@
 ID: {{.ContainerID}}
 `
 
-const stdoutEventTemplate = `{{.ContainerName}} exited non-zero: {{.ExitCode}}
+const stdoutEventTemplate = `{{.ContainerName}} {{if eq .Action "exec_die" }}process{{end}} exited non-zero: {{.ExitCode}}
 Action: {{.EventMessage.Action}}
 Image: {{.Image}}
 ID: {{.ContainerID}}
 `
 
-=======
-	Title       string
-	Body        string
-	ContainerID string
-	Tags        []string
-}
-
->>>>>>> 64e18d56
 func usage() {
 	println(`Usage: docker-watcher [options]
 Do things in response to docker container events
@@ -91,7 +82,6 @@
 	}()
 }
 
-<<<<<<< HEAD
 func evalTemplate(t string, e ContainerEvent) string {
 	buf := new(bytes.Buffer)
 	tmpl, err := template.New("containerEventBody").Parse(t)
@@ -106,13 +96,7 @@
 }
 
 func dogstatsdEvent(c *statsd.Client, e ContainerEvent) {
-	eventBody := evalTemplate(datadogEventTemplate, e)
-
-	event := statsd.NewEvent(e.Title, eventBody)
-=======
-func dogstatsdEvent(c *statsd.Client, e ContainerEvent) {
 	event := statsd.NewEvent(e.Title, e.Body)
->>>>>>> 64e18d56
 	event.AggregationKey = e.ContainerID
 	event.AlertType = statsd.Error
 	event.SourceTypeName = "DOCKER"
@@ -161,32 +145,28 @@
 			fmt.Printf("error: %q", err)
 		case msg := <-msgs:
 			if msg.Type == "container" && (msg.Action == "die" || msg.Action == "exec_die") {
-<<<<<<< HEAD
 				if msg.Actor.Attributes["exitCode"] != "0" {
-=======
-				exitCode := msg.Actor.Attributes["exitCode"]
-				if exitCode != "0" {
-					// inspect container
->>>>>>> 64e18d56
-					inspectResponse, err := cli.ContainerInspect(ctx, msg.Actor.ID)
-					if err != nil {
-						log.Fatal(err)
-					}
-					// debugging -- print event msg and container inspect in JSON
-					if os.Getenv("DEBUG") != "" {
-						var inspectJSON []byte
-						var msgJSON []byte
-<<<<<<< HEAD
-						if os.Getenv("DEBUG") == "pretty" {
-							inspectJSON, err = json.MarshalIndent(inspectResponse, "", "  ")
-							if err != nil {
-								log.Fatal(err)
+					if exitCode != "0" {
+						// inspect container
+						inspectResponse, err := cli.ContainerInspect(ctx, msg.Actor.ID)
+						if err != nil {
+							log.Fatal(err)
+						}
+						// debugging -- print event msg and container inspect in JSON
+						if os.Getenv("DEBUG") != "" {
+							var inspectJSON []byte
+							var msgJSON []byte
+							if os.Getenv("DEBUG") == "pretty" {
+								inspectJSON, err = json.MarshalIndent(inspectResponse, "", "  ")
+								if err != nil {
+									log.Fatal(err)
+								}
+								msgJSON, err = json.MarshalIndent(msg, "", "  ")
+								if err != nil {
+									log.Fatal(err)
+								}
+								fmt.Printf("\n%s\n%s\n", string(inspectJSON), string(msgJSON))
 							}
-							msgJSON, err = json.MarshalIndent(msg, "", "  ")
-							if err != nil {
-								log.Fatal(err)
-							}
-							fmt.Printf("\n%s\n%s\n", string(inspectJSON), string(msgJSON))
 						}
 
 						containerEvent := ContainerEvent{
@@ -202,50 +182,17 @@
 							containerEvent.Tags = append(containerEvent.Tags, fmt.Sprintf("%s=%s", key, value))
 						}
 
+						if msg.Action == "die" {
+							containerEvent.Title = fmt.Sprintf("%s container exited non-zero: %s", fromContainer, exitCode)
+						} else if msg.Action == "exec_die" {
+							containerEvent.Title = fmt.Sprintf("%s container process exited non-zero: %s", fromContainer, exitCode)
+						}
+
 						if output == "datadog" {
 							dogstatsdEvent(dogstatsdClient, containerEvent)
 						} else {
 							stdoutEvent(containerEvent)
 						}
-=======
-						inspectJSON, err = json.MarshalIndent(inspectResponse, "", "  ")
-						if err != nil {
-							log.Fatal(err)
-						}
-						msgJSON, err = json.MarshalIndent(msg, "", "  ")
-						if err != nil {
-							log.Fatal(err)
-						}
-						fmt.Printf("\n%s\n%s\n", string(inspectJSON), string(msgJSON))
-					}
-
-					containerEvent := ContainerEvent{}
-					containerEvent.ContainerID = msg.Actor.ID
-					for key, value := range inspectResponse.Config.Labels {
-						containerEvent.Tags = append(containerEvent.Tags, fmt.Sprintf("%s=%s", key, value))
-					}
-
-					fromContainer := msg.From
-					containerCmd := strings.Join(inspectResponse.Config.Cmd, " ")
-
-					// TODO: try a template here
-					containerEvent.Body = fmt.Sprintf("Name: %s\n", msg.Actor.Attributes["name"])
-					containerEvent.Body = fmt.Sprintf("%sID: %s\n", containerEvent.Body, msg.Actor.ID)
-					containerEvent.Body = fmt.Sprintf("%sImage: %s\n", containerEvent.Body, msg.Actor.Attributes["image"])
-					containerEvent.Body = fmt.Sprintf("%sCmd: %s\n", containerEvent.Body, containerCmd)
-					containerEvent.Body = fmt.Sprintf("%sExit Code: %s\n", containerEvent.Body, exitCode)
-
-					if msg.Action == "die" {
-						containerEvent.Title = fmt.Sprintf("%s container exited non-zero: %s", fromContainer, exitCode)
-					} else if msg.Action == "exec_die" {
-						containerEvent.Title = fmt.Sprintf("%s container process exited non-zero: %s", fromContainer, exitCode)
-					}
-
-					if output == "datadog" {
-						dogstatsdEvent(dogstatsdClient, containerEvent)
-					} else {
-						fmt.Printf("\n%q\n", containerEvent)
->>>>>>> 64e18d56
 					}
 				}
 			}
